--- conflicted
+++ resolved
@@ -17,11 +17,7 @@
 pub use texture::*;
 
 use std::{
-<<<<<<< HEAD
     collections::{hash_map, HashMap, HashSet},
-=======
-    collections::{hash_map, HashMap},
->>>>>>> 67b5dfb7
     sync::{mpsc, Arc, Mutex},
     vec::Vec,
 };
@@ -182,14 +178,10 @@
 
     /// Removes an asset from the Service and returns it if the asset exists
     pub fn remove<T>(&mut self, handle: Id<T>) -> Option<T>
-<<<<<<< HEAD
-    where Self: AssetMapGetter<T> {
+    where
+        Self: AssetMapGetter<T>,
+    {
         self.map_removed_mut().map(|l| l.insert(handle));
-=======
-    where
-        Self: AssetMapGetter<T>,
-    {
->>>>>>> 67b5dfb7
         self.map_mut().remove(&handle)
     }
 
