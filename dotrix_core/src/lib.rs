//! Dotrix core crate crate provides generic features.

#![doc(html_logo_url = "https://raw.githubusercontent.com/lowenware/dotrix/master/logo.png")]
#![warn(missing_docs)]

mod application;
mod color;
mod cubemap;
mod frame;
mod globals;
mod id;
mod pipeline;
mod pose;
mod state;
mod world;

pub mod animation;
pub mod assets;
pub mod camera;
pub mod ecs;
pub mod input;
pub mod ray;
pub mod renderer;
pub mod transform;
pub mod window;

pub use animation::Animator;
pub use application::{Application, IntoService, Service};
pub use assets::Assets;
pub use camera::Camera;
pub use color::Color;
pub use cubemap::CubeMap;
pub use ecs::{Priority, RunLevel, StateId, System};
pub use frame::Frame;
pub use globals::Globals;
pub use id::Id;
pub use input::Input;
pub use pipeline::Pipeline;
pub use pose::Pose;
pub use ray::Ray;
pub use renderer::Renderer;
pub use state::State;
pub use transform::Transform;
pub use window::{Monitor, VideoMode, Window};
pub use world::World;

#[deprecated(
    since = "0.5.0",
    note = "Please use components from dotrix crate instead"
)]
pub mod components {
    //! Dotrix core components
    pub use crate::{animation::Animator, color::Color, pose::Pose, transform::Transform};
}

#[deprecated(
    since = "0.5.0",
    note = "Please use services from dotrix crate instead"
)]
pub mod services {
    //! Services are very important part of Dotrix. Technicaly the service is a standard Rust
    //! structure with methods. Logically, services are providers of interfaces to various
    //! features.
    //!
    //! Developer should explicitly create an instance of a service and add it to a game using the
    //! [`crate::Dotrix`] application builder:
    //!
    pub use crate::{
        assets::Assets, camera::Camera, frame::Frame, globals::Globals, input::Input, ray::Ray,
        renderer::Renderer, window::Window, world::World,
    };
}

/// Application Builder
///
/// This structure is supposed to be constructed only once and usually inside of a main
/// function
///
/// You can also check full functional
/// [Dotrix Demo](https://github.com/lowenware/dotrix/blob/main/examples/demo/main.rs) example to
/// learn more about the builder.
pub struct Dotrix {
    app: Option<Application>,
}

/// Rendering output configuration
#[derive(Default)]
pub struct Display {
    /// Background clear color (RGBA)
    pub clear_color: [f64; 4],
    /// Fullscreen control (ignored in current implementation
    pub fullscreen: bool,
}

impl Dotrix {
    /// Initiates building of an application with specified name
    pub fn application(name: &'static str) -> Self {
        let mut app = Application::new(name);
        // Assets manager
        app.add_service(assets::Assets::default());
        // Camera service
        app.add_service(camera::Camera::default());
        // FPS and delta time counter
        app.add_service(frame::Frame::default());
        // Input manager
        app.add_service(input::Input::default());
        // Global buffers
        app.add_service(globals::Globals::default());
        // Render manager
        app.add_service(renderer::Renderer::default());
        // States stack
        app.add_service(state::State::default());

        // Window manager
        app.add_service(window::Window::default());
        // World manager
        app.add_service(world::World::default());

        // Renderer startup
        app.add_system(System::from(renderer::startup));
        app.add_system(System::from(camera::startup));

        // Handle resize event
        app.add_system(System::from(renderer::resize));
        app.add_system(System::from(camera::resize));
        // Bind to a new frame
        app.add_system(System::from(renderer::bind));
        // Recalculate FPS and delta time
        app.add_system(System::from(frame::bind));
        // load proj_view matrices
        app.add_system(System::from(camera::bind));

        // Calculate skeletal animations
        app.add_system(System::from(animation::skeletal));

        // Finalize frame by Renderer
        app.add_system(System::from(renderer::release));
        // Reset input events
        app.add_system(System::from(input::release));

<<<<<<< HEAD
        // Reload and clean up assets
        app.add_system(System::from(assets::assets_reload));

=======
>>>>>>> 67b5dfb7
        Self { app: Some(app) }
    }

    /// Initiates building of an application with specified name
    pub fn bare(name: &'static str) -> Self {
        Self {
            app: Some(Application::new(name)),
        }
    }

    /// Adds system, service or extension to the application
    pub fn with<T>(&mut self, engine_unit: T) -> &mut Self
    where
        Self: ExtendWith<T>,
    {
        self.extend_with(engine_unit);
        self
    }

    /// Adds a system to the application
    pub fn with_system(&mut self, system: System) -> &mut Self {
        self.app.as_mut().unwrap().add_system(system);
        self
    }

    /// Adds a service to the application

    pub fn with_service<T: IntoService>(&mut self, service: T) -> &mut Self {
        self.app.as_mut().unwrap().add_service(service);
        self
    }

    /// Runs the application
    pub fn run(&mut self) {
        let app = self.app.take().unwrap();
        app.run();
    }
}

/// Trait providing extendablity
pub trait ExtendWith<T> {
    /// Extends self using the `extension` function
    fn extend_with(&mut self, extension: T);
}

impl ExtendWith<System> for Dotrix {
    fn extend_with(&mut self, extension: System) {
        self.app.as_mut().unwrap().add_system(extension);
    }
}

impl<T: IntoService> ExtendWith<Service<T>> for Dotrix {
    fn extend_with(&mut self, extension: Service<T>) {
        self.app.as_mut().unwrap().add_service(extension.node);
    }
}

impl<T: FnOnce(&mut Application)> ExtendWith<T> for Dotrix {
    fn extend_with(&mut self, extension: T) {
        extension(self.app.as_mut().unwrap())
    }
}

/// Count parameters
#[macro_export]
macro_rules! count {
    () => (0usize);
    ( $x:tt, $($xs:tt)* ) => (1usize + count!($($xs)*));
}

/// Recursive macro treating arguments as a progression
///
/// Expansion of recursive!(macro, A, B, C) is equivalent to the expansion of sequence
/// macro!(A)
/// macro!(A, B)
/// macro!(A, B, C)
#[macro_export]
macro_rules! recursive {
    ($macro: ident, $args: ident) => {
        $macro!{$args}
    };
    ($macro: ident, $first: ident, $($rest: ident),*) => {
        $macro!{$first, $($rest),*}
        recursive!{$macro, $($rest),*}
    };
}<|MERGE_RESOLUTION|>--- conflicted
+++ resolved
@@ -138,12 +138,9 @@
         // Reset input events
         app.add_system(System::from(input::release));
 
-<<<<<<< HEAD
         // Reload and clean up assets
         app.add_system(System::from(assets::assets_reload));
 
-=======
->>>>>>> 67b5dfb7
         Self { app: Some(app) }
     }
 
